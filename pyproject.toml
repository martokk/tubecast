--- conflicted
+++ resolved
@@ -4,15 +4,9 @@
 build-backend = "poetry.core.masonry.api"
 
 [tool.poetry]
-<<<<<<< HEAD
 name = "tubecast"
 version = "0.0.74"
 description = "Convert Youtube or Rumble channels to RSS Podcasts"
-=======
-name = "python_fastapi_stack"
-version = "0.1.18"
-description = "Python FastAPI Stack: poetry, fastapi, sqlmodel, alembic, loguru, crud, notify."
->>>>>>> a3b66bc3
 readme = "README.md"
 authors = ["martokk <25113632+martokk@users.noreply.github.com>"]
 license = "MIT"
@@ -54,7 +48,6 @@
 email-validator = "^1.3.0"
 pydantic = "^1.10.4"
 sqlmodel = "^0.0.8"
-<<<<<<< HEAD
 feedgen = "^0.9.0"
 virtualenv = "^20.19.0"
 platformdirs = "^3.0.0"
@@ -63,11 +56,7 @@
 types-pyyaml = "^6.0.12.8"
 pillow = "^9.4.0"
 types-requests = "^2.31.0.1"
-=======
-types-pyyaml = "^6.0.12.8"
 types-attrs = "^19.1.0"
-
->>>>>>> a3b66bc3
 
 [tool.poetry.group.dev.dependencies]
 bandit = "^1.7.1"
