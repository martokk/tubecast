--- conflicted
+++ resolved
@@ -4,15 +4,9 @@
 build-backend = "poetry.core.masonry.api"
 
 [tool.poetry]
-<<<<<<< HEAD
-name = "python_fastapi_stack"
-version = "0.0.0"
-description = "Python FastAPI Stack: poetry, fastapi, sqlmodel, alembic, loguru, crud, notify."
-=======
 name = "tubecast"
 version = "0.0.7"
 description = "Convert Youtube or Rumble channels to RSS Podcasts"
->>>>>>> c7ee8ab7
 readme = "README.md"
 authors = ["martokk <25113632+martokk@users.noreply.github.com>"]
 license = "MIT"
