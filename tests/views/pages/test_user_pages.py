--- conflicted
+++ resolved
@@ -19,10 +19,7 @@
     assert response.context["db_user"].username == "test_user"  # type: ignore
 
     # Test user not found
-<<<<<<< HEAD
-=======
     client.cookies = superuser_cookies
->>>>>>> 004358eb
     response = client.get("/user/wrong_username")
     assert response.status_code == status.HTTP_200_OK
     assert response.template.name == "base/base.html"  # type: ignore
@@ -42,16 +39,10 @@
     assert response.context["db_user"].username == "test_user"  # type: ignore
 
     # Test user not found
-<<<<<<< HEAD
-    response = client.get("/user/wrong_username/edit")
-    assert response.status_code == status.HTTP_200_OK
-    assert response.template.name == "source/list.html"  # type: ignore
-=======
     client.cookies = superuser_cookies
     response = client.get("/user/wrong_username/edit")
     assert response.status_code == status.HTTP_200_OK
     assert response.template.name == "base/base.html"  # type: ignore
->>>>>>> 004358eb
     assert response.context["alerts"].danger == ["User not found"]  # type: ignore
 
 
@@ -76,10 +67,7 @@
     assert response.context["db_user"].is_superuser == data["is_superuser"]  # type: ignore
 
     # Test user not found & redirect
-<<<<<<< HEAD
-=======
     client.cookies = superuser_cookies
->>>>>>> 004358eb
     response = client.post("/user/wrong_username/edit", data=data)
     assert response.status_code == status.HTTP_200_OK
     assert response.history[0].status_code == status.HTTP_302_FOUND
